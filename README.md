--- conflicted
+++ resolved
@@ -40,7 +40,7 @@
 
 Currently there is a complete [API reference](https://monaco.readthedocs.io/en/latest/api_reference.html), more detailed [installation, test, and publishing](https://monaco.readthedocs.io/en/latest/installation.html) instructions, an overview of the [basic architecture](https://monaco.readthedocs.io/en/latest/basic_architecture.html) and [basic workflow](https://monaco.readthedocs.io/en/latest/basic_workflow.html), and some details on [statistical distributions](https://monaco.readthedocs.io/en/latest/statistical_distributions.html) and [sampling methods](https://monaco.readthedocs.io/en/latest/sampling_methods.html). 
 
-Monaco was presented at the SciPy 2022 Conference, and these should give another good overview of the library. Check out [the paper](https://conference.scipy.org/proceedings/scipy2022/pdfs/scott_shambaugh.pdf), [the video of the talk](https://www.youtube.com/watch?v=yB539OIol_s), and [the talk's slides and notebooks](https://github.com/scottshambaugh/monaco-scipy2022).
+Monaco was presented at the SciPy 2022 Conference, and the conference resources should give another good overview of the library. Check out [the paper](https://conference.scipy.org/proceedings/scipy2022/pdfs/scott_shambaugh.pdf), [the video of the talk](https://www.youtube.com/watch?v=yB539OIol_s), and [the talk's slides and notebooks](https://github.com/scottshambaugh/monaco-scipy2022).
 
 ### License / Citation
 Copyright 2020-2022 Scott Shambaugh, distributed under [the GPLv3.0 (or later) license](LICENSE.md).
@@ -48,21 +48,6 @@
 If you use `monaco` to do research that gets published, please cite the conference paper using the below or [monaco.bib](monaco.bib):    
 > W. Scott Shambaugh (2022). Monaco: A Monte Carlo Library for Performing Uncertainty and Sensitivity Analyses. *In Proceedings of the 21st Python in Science Conference* (pp. 202 - 208).
 
-<<<<<<< HEAD
-=======
-```
-@InProceedings{ scott_shambaugh-proc-scipy-2022,
-  author    = { W. Scott Shambaugh },
-  title     = { Monaco: A Monte Carlo Library for Performing Uncertainty and Sensitivity Analyses },
-  booktitle = { Proceedings of the 21st Python in Science Conference },
-  pages     = { 202 - 208 },
-  year      = { 2022 },
-  editor    = { Meghann Agarwal and Chris Calloway and Dillon Niederhut and David Shupe },
-  doi       = { 10.25080/majora-212e5952-024 }
-}
-```
-
->>>>>>> 37d73aca
 ### Further Reading
 * [Hanson, J. M., and B. B. Beard. "Applying Monte Carlo simulation to launch vehicle design and requirements analysis." National Aeronautics and Space Administration, Marshall Space Flight Center, 1 September 2010.](https://ntrs.nasa.gov/citations/20100038453)
 * [Razavi, S. et. al. "The future of sensitivity analysis: an essential discipline for systems modeling and policy support." Environmental Modelling & Software Volume 137, March 2021.](https://www.sciencedirect.com/science/article/pii/S1364815220310112)
