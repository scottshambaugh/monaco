--- conflicted
+++ resolved
@@ -50,11 +50,7 @@
 3) Update and install the package
     ```
     poetry update
-<<<<<<< HEAD
-    poetry install --extras "pandas" "numba"
-=======
     poetry install --extras "pandas numba"
->>>>>>> 0ee7ba8e
     ```
 4) Run tests, type checking, and linting locally
     ```
