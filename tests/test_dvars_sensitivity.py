# test_dvars_sensitivity.py

import monaco as mc
import numpy as np
import matplotlib.pyplot as plt
from scipy.stats import uniform

np.set_printoptions(suppress=True, precision=6)

def vars_preprocess(case):
    x1 = case.invals['x1'].val
    x2 = case.invals['x2'].val
    x3 = case.invals['x3'].val
    x4 = case.invals['x4'].val
    x5 = case.invals['x5'].val
    x6 = case.invals['x6'].val
    return (x1, x2, x3, x4, x5, x6)

def g1(x):
    return -np.sin(np.pi*x) - 0.3*np.sin(3.33*np.pi*x)
def g2(x):
    return -0.76*np.sin(np.pi*(x-0.2)) - 0.315
def g3(x):
    return -0.12*np.sin(1.05*np.pi*(x-0.2)) - 0.02*np.sin(95.24*np.pi*x) - 0.96
def g4(x):
    return -0.12*np.sin(1.05*np.pi*(x-0.2)) - 0.96
def g5(x):
    return -0.05*np.sin(np.pi*(x - 0.2)) - 1.02
def g6(x):
    return 0*x - 1.08

def vars_run(x1, x2, x3, x4, x5, x6):
    f = g1(x1) + g2(x2) + g3(x3) + g4(x4) + g5(x5) + g6(x6)
    return (f,)

def vars_postprocess(case, f):
    case.addOutVal(name='f', val=f)


def plot_gs():
    dx = 0.001
    x = np.arange(0, 1+dx, dx)
    fig, ax = plt.subplots(1, 1)
    ax.plot(x, g1(x))
    ax.plot(x, g2(x))
    ax.plot(x, g3(x))
    ax.plot(x, g4(x))
    ax.plot(x, g5(x))
    ax.plot(x, g6(x))
    plt.legend(['g1', 'g2', 'g3', 'g4', 'g5', 'g6'])
    plt.show(block=False)


def test_calc_sensitivities(ndraws=32, plot=False):
    fcns = {'preprocess' : vars_preprocess,
            'run'        : vars_run,
            'postprocess': vars_postprocess}

    sim = mc.Sim(name='dvars', ndraws=ndraws, fcns=fcns, firstcaseismedian=False,
                 seed=3462356, singlethreaded=True, daskkwargs=dict(), samplemethod='random',
                 savecasedata=False, savesimdata=False, verbose=False, debug=True)

    varnames = ['x1', 'x2', 'x3', 'x4', 'x5', 'x6']
    for varname in varnames:
        sim.addInVar(name=varname, dist=uniform, distkwargs={'loc': 0, 'scale': 1})
    sim.runSim()

    sim.calcSensitivities('f')
    if plot:
        sim.outvars['f'].plotSensitivities()

    calculated_ratios = list(sim.outvars['f'].sensitivity_ratios.values())

    if ndraws == 32:
<<<<<<< HEAD
        expected_ratios = [0.448420, 0.474648, 0.038284, 0.038647, 0.0, 0.0]
=======
        expected_ratios = [0.448420, 0.474647, 0.038287, 0.038644, 0.0, 0.0]
>>>>>>> 0ee7ba8e
        assert np.allclose(calculated_ratios, expected_ratios, atol=1e-6)


if __name__ == '__main__':
    test_calc_sensitivities(ndraws=128, plot=True)<|MERGE_RESOLUTION|>--- conflicted
+++ resolved
@@ -72,11 +72,7 @@
     calculated_ratios = list(sim.outvars['f'].sensitivity_ratios.values())
 
     if ndraws == 32:
-<<<<<<< HEAD
-        expected_ratios = [0.448420, 0.474648, 0.038284, 0.038647, 0.0, 0.0]
-=======
         expected_ratios = [0.448420, 0.474647, 0.038287, 0.038644, 0.0, 0.0]
->>>>>>> 0ee7ba8e
         assert np.allclose(calculated_ratios, expected_ratios, atol=1e-6)
 
 
