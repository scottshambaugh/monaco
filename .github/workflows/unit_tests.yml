name: Unit Tests
on:
  push:
    branches:
      - '**'
  pull_request:
    branches:
      - '**'

jobs:
  test:
    runs-on: ubuntu-latest
    steps:
      - name: Check out repository
        uses: actions/checkout@v2
      
      - name: Set up python
        uses: actions/setup-python@v2
        with:
          python-version: 3.9

      - name: Install Poetry
        uses: snok/install-poetry@v1
<<<<<<< HEAD
=======
        with:
>>>>>>> 0f094df8
          virtualenvs-create: true
          virtualenvs-in-project: true
          installer-parallel: true

      - name: Load cached venv
        id: cached-poetry-dependencies
        uses: actions/cache@v2
        with:
          path: .venv
          key: venv-${{ runner.os }}-${{ hashFiles('**/poetry.lock') }}

      - name: Install dependencies
        if: steps.cached-poetry-dependencies.outputs.cache-hit != 'true'
        run: poetry install --no-root

      - name: Install library
        run: poetry install

      - name: Run tests
        run: |
          source .venv/bin/activate
          poetry run python -m pytest<|MERGE_RESOLUTION|>--- conflicted
+++ resolved
@@ -21,10 +21,7 @@
 
       - name: Install Poetry
         uses: snok/install-poetry@v1
-<<<<<<< HEAD
-=======
         with:
->>>>>>> 0f094df8
           virtualenvs-create: true
           virtualenvs-in-project: true
           installer-parallel: true
